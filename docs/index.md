--- conflicted
+++ resolved
@@ -40,18 +40,6 @@
 
 Currently `supabase/wrappers` supports:
 
-<<<<<<< HEAD
-| Integration | Select            | Insert            | Update            | Delete            | Truncate          |
-| ----------- | :----:            | :----:            | :----:            | :----:            | :----:            |
-| Airtable    | :white_check_mark:| :x:               | :x:               | :x:               | :x:               |
-| BigQuery    | :white_check_mark:| :white_check_mark:| :white_check_mark:| :white_check_mark:| :x:               |
-| ClickHouse  | :white_check_mark:| :white_check_mark:| :white_check_mark:| :white_check_mark:| :x:               |
-| Firebase    | :white_check_mark:| :x:               | :x:               | :x:               | :x:               |
-| Logflare    | :white_check_mark:| :x:               | :x:               | :x:               | :x:               |
-| S3          | :white_check_mark:| :x:               | :x:               | :x:               | :x:               |
-| Stripe      | :white_check_mark:| :white_check_mark:| :white_check_mark:| :white_check_mark:| :x:               |
-| SQL Server  | :white_check_mark:| :x:               | :x:               | :x:               | :x:               |
-=======
 | Integration | Select | Insert | Update | Delete | Truncate |
 | ----------- | :----: | :----: | :----: | :----: | :------: |
 | Airtable    |   ✅   |   ❌   |   ❌   |   ❌   |    ❌    |
@@ -61,4 +49,4 @@
 | Logflare    |   ✅   |   ❌   |   ❌   |   ❌   |    ❌    |
 | S3          |   ✅   |   ❌   |   ❌   |   ❌   |    ❌    |
 | Stripe      |   ✅   |   ✅   |   ✅   |   ✅   |    ❌    |
->>>>>>> 2eaf15e9
+| SQL Server  |   ✅   |   ❌   |   ❌   |   ❌   |    ❌    |