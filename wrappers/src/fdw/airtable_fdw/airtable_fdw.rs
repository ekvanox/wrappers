--- conflicted
+++ resolved
@@ -85,37 +85,7 @@
             result.push(record.to_row(columns)?);
         }
 
-<<<<<<< HEAD
-        (result, response.offset)
-    }
-}
-
-macro_rules! report_fetch_error {
-    ($url:ident, $err:ident) => {
-        report_error(
-            PgSqlErrorCode::ERRCODE_FDW_ERROR,
-            &format!("fetch {} failed: {}", $url, $err),
-        )
-    };
-}
-
-#[derive(Error, Debug)]
-enum AirtableFdwError {
-    #[error("{0}")]
-    CreateRuntimeError(#[from] CreateRuntimeError),
-    #[error("{0}")]
-    Options(#[from] OptionsError),
-}
-
-impl From<AirtableFdwError> for ErrorReport {
-    fn from(value: AirtableFdwError) -> Self {
-        match value {
-            AirtableFdwError::CreateRuntimeError(e) => e.into(),
-            AirtableFdwError::Options(e) => e.into(),
-        }
-=======
         Ok((result, response.offset))
->>>>>>> e3bb501e
     }
 }
 
@@ -152,23 +122,11 @@
         _sorts: &[Sort],        // TODO: Propagate sort
         _limit: &Option<Limit>, // TODO: maxRecords
         options: &HashMap<String, String>,
-<<<<<<< HEAD
-    ) -> Result<(), AirtableFdwError> {
+    ) -> AirtableFdwResult<()> {
         let base_id = require_option("base_id", options)?;
         let table_id = require_option("table_id", options)?;
         let view_id = options.get("view_id");
         let url = self.build_url(&base_id, &table_id, view_id);
-=======
-    ) -> AirtableFdwResult<()> {
-        let url = if let Some(url) = require_option("base_id", options).and_then(|base_id| {
-            require_option("table_id", options)
-                .map(|table_id| self.build_url(&base_id, &table_id, options.get("view_id")))
-        }) {
-            url
-        } else {
-            return Ok(());
-        };
->>>>>>> e3bb501e
 
         let mut rows = Vec::new();
         if let Some(client) = &self.client {
