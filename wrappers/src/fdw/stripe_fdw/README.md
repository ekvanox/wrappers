--- conflicted
+++ resolved
@@ -43,14 +43,6 @@
 ) returning key_id;
 
 -- create a wrappers Stripe server and specify connection info
-<<<<<<< HEAD
-drop server if exists my_stripe_server cascade;
-create server my_stripe_server
-  foreign data wrapper stripe_wrapper
-  options (
-    api_url 'http://localhost:12111/v1',  -- Stripe API base URL, optional
-    api_key 'sk_test_51LUmojFkiV6mfx3cpEzG9VaxhA86SA4DIj3b62RKHnRC0nhPp2JBbAmQ1izsX9RKD8rlzvw2xpY54AwZtXmWciif00Qi8J0w3O'  -- Stripe API Key, required
-=======
 do $$
 declare
   csid text;
@@ -67,7 +59,6 @@
     '     api_key_id ''%s'' \n'  -- the API Key ID saved in Vault, required
     ' );',
     csid
->>>>>>> 11f94d37
   );
 end $$;
 
